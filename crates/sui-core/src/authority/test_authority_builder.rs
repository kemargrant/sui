--- conflicted
+++ resolved
@@ -31,10 +31,7 @@
 use sui_types::executable_transaction::VerifiedExecutableTransaction;
 use sui_types::object::Object;
 use sui_types::sui_system_state::SuiSystemStateTrait;
-<<<<<<< HEAD
-=======
 use sui_types::transaction::VerifiedTransaction;
->>>>>>> 012dfba4
 use tempfile::tempdir;
 
 #[derive(Default)]
@@ -136,16 +133,10 @@
     }
 
     pub async fn build(self) -> Arc<AuthorityState> {
-<<<<<<< HEAD
-        let local_network_config = sui_config::builder::ConfigBuilder::new_with_temp_dir()
-            .with_reference_gas_price(self.reference_gas_price.unwrap_or(1))
-            .build();
-=======
         let local_network_config =
             sui_swarm_config::network_config_builder::ConfigBuilder::new_with_temp_dir()
                 .with_reference_gas_price(self.reference_gas_price.unwrap_or(500))
                 .build();
->>>>>>> 012dfba4
         let genesis = &self.genesis.unwrap_or(&local_network_config.genesis);
         let genesis_committee = genesis.committee().unwrap();
         let path = self.store_base_path.unwrap_or_else(|| {
